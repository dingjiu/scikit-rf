# running 'tox' will run the tests located in skrf/
# running 'tox -- --nbval-lax' will also run all the notebooks located in doc/
[tox]
isolated_build = True
envlist = py{37, 38, 39, 310, 311}, minimal-dependencies

[gh-actions]
python =
    3.7: py37
    3.8: py38
    3.9: py39, minimal-dependencies
    3.10: py310
    3.11: py311

# This is the default testsetup with all (optional) dependencies installed
[testenv]
passenv = GITHUB_*
usedevelop = true
extras =
    test
    visa
    netw
    xlsx
    plot
    docs
commands =
    python -m pytest {posargs}

# This setup tests only a subset of the functionality without any optional
# (runtime) dependencies.
[testenv:minimal-dependencies]
passenv = GITHUB_*
usedevelop = true
basepython = python3.9
extras =
    test
commands =
<<<<<<< HEAD
    python -m pytest skrf/tests/test_network.py skrf/tests/test_vectorfitting.py
=======
    python -m pytest {posargs}
>>>>>>> f1950a1f
<|MERGE_RESOLUTION|>--- conflicted
+++ resolved
@@ -35,8 +35,4 @@
 extras =
     test
 commands =
-<<<<<<< HEAD
-    python -m pytest skrf/tests/test_network.py skrf/tests/test_vectorfitting.py
-=======
-    python -m pytest {posargs}
->>>>>>> f1950a1f
+    python -m pytest {posargs}